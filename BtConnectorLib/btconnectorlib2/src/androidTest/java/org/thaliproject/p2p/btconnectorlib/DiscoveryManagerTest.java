package org.thaliproject.p2p.btconnectorlib;

import android.os.Looper;
import android.support.test.InstrumentationRegistry;
import android.support.test.runner.AndroidJUnit4;

import org.junit.After;
import org.junit.AfterClass;
import org.junit.Before;
import org.junit.BeforeClass;
import org.junit.Test;
import org.junit.runner.RunWith;
import org.mockito.Mock;
import org.mockito.MockitoAnnotations;

import java.util.UUID;

import static org.hamcrest.CoreMatchers.is;
import static org.junit.Assert.assertEquals;
import static org.junit.Assert.assertThat;
import static org.junit.Assert.fail;
import static org.mockito.Matchers.anyString;
import static org.mockito.Mockito.when;

@RunWith(AndroidJUnit4.class)
public class DiscoveryManagerTest extends AbstractConnectivityManagerTest {

    private DiscoveryManager mDiscoveryManager = null;
    private static DiscoveryManager.DiscoveryMode defaultDiscoveryMode;
    private static boolean defaultBTStatus;
    private static boolean defaultWifiStatus;

    private static void setDiscoveryMode(DiscoveryManager.DiscoveryMode mode) {
        DiscoveryManagerSettings settings = DiscoveryManagerSettings.getInstance(InstrumentationRegistry.getContext());
        settings.setDiscoveryMode(mode);
    }

    private static DiscoveryManager.DiscoveryMode getDiscoveryMode() {
        DiscoveryManagerSettings settings = DiscoveryManagerSettings.getInstance(InstrumentationRegistry.getContext());
        return settings.getDiscoveryMode();
    }

    @Mock
    DiscoveryManager.DiscoveryManagerListener mMockDiscoveryManagerListener;

    @BeforeClass
<<<<<<< HEAD
    public static void init()  throws Exception {
        // call Looper.prepare in try/catch because it may be already called by other test
        try {
            Looper.prepare();
        } catch (java.lang.RuntimeException ex) {
        }
=======
    public static void init()  throws Exception{
        Looper.prepare();
        // save the state
>>>>>>> c1e94c48
        defaultDiscoveryMode = getDiscoveryMode();
        defaultBTStatus = getBluetoothStatus();
        defaultWifiStatus = getWifiStatus();
    }

    @Before
    public void setUp() throws Exception {
        MockitoAnnotations.initMocks(this);
        toggleBluetooth(false);
        toggleWifi(false);

        mDiscoveryManager = new DiscoveryManager(InstrumentationRegistry.getContext(),
                mMockDiscoveryManagerListener,
                UUID.randomUUID(), "MOCK_NAME");
    }

    @After
    public void tearDown() throws Exception {
    }

    @AfterClass
    public static void cleanUp() throws Exception {
        // restore the saved state
        setDiscoveryMode(defaultDiscoveryMode);
        toggleWifi(defaultWifiStatus);
        toggleBluetooth(defaultBTStatus);
    }


    @Test
    public void testAfterConstruction() throws Exception {
        // check state
        assertEquals(DiscoveryManager.DiscoveryManagerState.NOT_STARTED, mDiscoveryManager.getState());

        // check if discovery manager is added as listener
        DiscoveryManagerSettings dmSettings = DiscoveryManagerSettings.getInstance(InstrumentationRegistry.getContext());
        try {
            dmSettings.addListener(mDiscoveryManager);
            fail();
        } catch (IllegalArgumentException exc) {
        }
    }

    @Test
    public void testStartBluetoothDisabled() throws Exception {
        setDiscoveryMode(DiscoveryManager.DiscoveryMode.BLE);
        toggleBluetooth(false);
        boolean isRunning = mDiscoveryManager.start(false, false);
        assertThat(isRunning, is(false));
        assertThat(mDiscoveryManager.getState(), is(DiscoveryManager.DiscoveryManagerState.NOT_STARTED));
    }

    @Test
    public void testStartListeningBluetoothEnabled() throws Exception {
        setDiscoveryMode(DiscoveryManager.DiscoveryMode.BLE);
        toggleBluetooth(true);
        when(mMockDiscoveryManagerListener.onPermissionCheckRequired(anyString())).thenReturn(true);
        boolean isRunning = mDiscoveryManager.start(false, false);
        assertThat(isRunning, is(false));
        assertThat(mDiscoveryManager.getState(), is(DiscoveryManager.DiscoveryManagerState.NOT_STARTED));
    }

    @Test
    public void testStartListeningBluetoothEnabledStartDiscovery() throws Exception {
        setDiscoveryMode(DiscoveryManager.DiscoveryMode.BLE);
        toggleBluetooth(true);
        when(mMockDiscoveryManagerListener.onPermissionCheckRequired(anyString())).thenReturn(true);
        boolean isRunning = mDiscoveryManager.start(true, false);
        assertThat(isRunning, is(true));
        assertThat(mDiscoveryManager.getState(), is(DiscoveryManager.DiscoveryManagerState.RUNNING_BLE));
    }

    @Test
    public void testStartListeningWifiDisabled() throws Exception {
        setDiscoveryMode(DiscoveryManager.DiscoveryMode.WIFI);
        toggleWifi(false);
        when(mMockDiscoveryManagerListener.onPermissionCheckRequired(anyString())).thenReturn(true);
        boolean isRunning = mDiscoveryManager.start(false, true);
        assertThat(isRunning, is(false));
        assertThat(mDiscoveryManager.getState(), is(DiscoveryManager.DiscoveryManagerState.NOT_STARTED));
    }

    @Test
    public void testStartListeningWifiEnabled() throws Exception {
        setDiscoveryMode(DiscoveryManager.DiscoveryMode.WIFI);
        when(mMockDiscoveryManagerListener.onPermissionCheckRequired(anyString())).thenReturn(true);
        toggleWifi(true);
        boolean isRunning = mDiscoveryManager.start(false, false);
        assertThat(isRunning, is(false));
        assertThat(mDiscoveryManager.getState(), is(DiscoveryManager.DiscoveryManagerState.NOT_STARTED));
    }

    @Test
    public void testStartListeningWifiEnabledEnabledStartDiscovery() throws Exception {
        setDiscoveryMode(DiscoveryManager.DiscoveryMode.WIFI);
        when(mMockDiscoveryManagerListener.onPermissionCheckRequired(anyString())).thenReturn(true);
        toggleWifi(true);
        mDiscoveryManager.setPeerName("TestPeerName");
        boolean isRunning = mDiscoveryManager.start(true, false);
        assertThat(isRunning, is(true));
        assertThat(mDiscoveryManager.getState(), is(DiscoveryManager.DiscoveryManagerState.RUNNING_WIFI));
    }

    @Test
    public void testStartListeningWifiEnabledEnabledStartAdvertising() throws Exception {
        setDiscoveryMode(DiscoveryManager.DiscoveryMode.WIFI);
        when(mMockDiscoveryManagerListener.onPermissionCheckRequired(anyString())).thenReturn(true);
        toggleWifi(true);
        mDiscoveryManager.setPeerName("TestPeerName");
        boolean isRunning = mDiscoveryManager.start(false, true);
        assertThat(isRunning, is(true));
        assertThat(mDiscoveryManager.getState(), is(DiscoveryManager.DiscoveryManagerState.RUNNING_WIFI));
    }

    @Test
    public void testStartListeningWifiEnabledEnabledStartDiscoveryAndAdvertising() throws Exception {
        setDiscoveryMode(DiscoveryManager.DiscoveryMode.WIFI);
        when(mMockDiscoveryManagerListener.onPermissionCheckRequired(anyString())).thenReturn(true);
        toggleWifi(true);
        mDiscoveryManager.setPeerName("TestPeerName");
        boolean isRunning = mDiscoveryManager.start(true, true);
        assertThat(isRunning, is(true));
        assertThat(mDiscoveryManager.getState(), is(DiscoveryManager.DiscoveryManagerState.RUNNING_WIFI));
    }

    @Test
    public void testStartListeningWifiDisabledBW() throws Exception {
        setDiscoveryMode(DiscoveryManager.DiscoveryMode.BLE_AND_WIFI);
        toggleWifi(false);
        toggleBluetooth(false);
        when(mMockDiscoveryManagerListener.onPermissionCheckRequired(anyString())).thenReturn(true);
        boolean isRunning = mDiscoveryManager.start(false, true);
        assertThat(isRunning, is(false));
        assertThat(mDiscoveryManager.getState(), is(DiscoveryManager.DiscoveryManagerState.NOT_STARTED));
    }

    // WIFI enabled, BT disabled
    @Test
    public void testStartListeningWifiEnabledBW() throws Exception {
        setDiscoveryMode(DiscoveryManager.DiscoveryMode.BLE_AND_WIFI);
        when(mMockDiscoveryManagerListener.onPermissionCheckRequired(anyString())).thenReturn(true);
        toggleWifi(true);
        toggleBluetooth(false);
        boolean isRunning = mDiscoveryManager.start(false, false);
        assertThat(isRunning, is(false));
        assertThat(mDiscoveryManager.getState(), is(DiscoveryManager.DiscoveryManagerState.NOT_STARTED));
    }

    @Test
    public void testStartListeningWifiEnabledEnabledStartDiscoveryBW() throws Exception {
        setDiscoveryMode(DiscoveryManager.DiscoveryMode.BLE_AND_WIFI);
        when(mMockDiscoveryManagerListener.onPermissionCheckRequired(anyString())).thenReturn(true);
        toggleWifi(true);
        toggleBluetooth(false);
        mDiscoveryManager.setPeerName("TestPeerName");
        boolean isRunning = mDiscoveryManager.start(true, false);
        assertThat(isRunning, is(true));
        assertThat(mDiscoveryManager.getState(), is(DiscoveryManager.DiscoveryManagerState.RUNNING_WIFI));
    }

    @Test
    public void testStartListeningWifiEnabledEnabledStartAdvertisingBW() throws Exception {
        setDiscoveryMode(DiscoveryManager.DiscoveryMode.BLE_AND_WIFI);
        when(mMockDiscoveryManagerListener.onPermissionCheckRequired(anyString())).thenReturn(true);
        toggleWifi(true);
        toggleBluetooth(false);
        mDiscoveryManager.setPeerName("TestPeerName");
        boolean isRunning = mDiscoveryManager.start(false, true);
        assertThat(isRunning, is(true));
        assertThat(mDiscoveryManager.getState(), is(DiscoveryManager.DiscoveryManagerState.RUNNING_WIFI));
    }

    @Test
    public void testStartListeningWifiEnabledEnabledStartDiscoveryAndAdvertisingBW() throws Exception {
        setDiscoveryMode(DiscoveryManager.DiscoveryMode.BLE_AND_WIFI);
        when(mMockDiscoveryManagerListener.onPermissionCheckRequired(anyString())).thenReturn(true);
        toggleWifi(true);
        toggleBluetooth(false);
        mDiscoveryManager.setPeerName("TestPeerName");
        boolean isRunning = mDiscoveryManager.start(true, true);
        assertThat(isRunning, is(true));
        assertThat(mDiscoveryManager.getState(), is(DiscoveryManager.DiscoveryManagerState.RUNNING_WIFI));
    }

    // Both BT and WIFI enabled
    @Test
    public void testStartListeningWifiBTEnabledEnabledStartDiscoveryBW() throws Exception {
        setDiscoveryMode(DiscoveryManager.DiscoveryMode.BLE_AND_WIFI);
        when(mMockDiscoveryManagerListener.onPermissionCheckRequired(anyString())).thenReturn(true);
        toggleWifi(true);
        toggleBluetooth(true);
        mDiscoveryManager.setPeerName("TestPeerName");
        boolean isRunning = mDiscoveryManager.start(true, false);
        assertThat(isRunning, is(true));
        assertThat(mDiscoveryManager.getState(), is(DiscoveryManager.DiscoveryManagerState.RUNNING_BLE_AND_WIFI));
    }

    @Test
    public void testStartListeningWifiBTEnabledEnabledStartAdvertisingBW() throws Exception {
        setDiscoveryMode(DiscoveryManager.DiscoveryMode.BLE_AND_WIFI);
        when(mMockDiscoveryManagerListener.onPermissionCheckRequired(anyString())).thenReturn(true);
        toggleWifi(true);
        toggleBluetooth(true);
        mDiscoveryManager.setPeerName("TestPeerName");
        boolean isRunning = mDiscoveryManager.start(false, true);
        assertThat(isRunning, is(true));
        assertThat(mDiscoveryManager.getState(), is(DiscoveryManager.DiscoveryManagerState.RUNNING_BLE_AND_WIFI));
    }

    @Test
    public void testStartListeningWifiBTEnabledEnabledStartDiscoveryAndAdvertisingBW() throws Exception {
        setDiscoveryMode(DiscoveryManager.DiscoveryMode.BLE_AND_WIFI);
        when(mMockDiscoveryManagerListener.onPermissionCheckRequired(anyString())).thenReturn(true);
        toggleWifi(true);
        toggleBluetooth(true);
        mDiscoveryManager.setPeerName("TestPeerName");
        boolean isRunning = mDiscoveryManager.start(true, true);
        assertThat(isRunning, is(true));
        assertThat(mDiscoveryManager.getState(), is(DiscoveryManager.DiscoveryManagerState.RUNNING_BLE_AND_WIFI));
    }

    // BT enabled, Wifi disabled
    @Test
    public void testStartListeningBTEnabledEnabledStartDiscoveryBW() throws Exception {
        setDiscoveryMode(DiscoveryManager.DiscoveryMode.BLE_AND_WIFI);
        when(mMockDiscoveryManagerListener.onPermissionCheckRequired(anyString())).thenReturn(true);
        toggleWifi(false);
        toggleBluetooth(true);
        mDiscoveryManager.setPeerName("TestPeerName");
        boolean isRunning = mDiscoveryManager.start(true, false);
        assertThat(isRunning, is(true));
        assertThat(mDiscoveryManager.getState(), is(DiscoveryManager.DiscoveryManagerState.RUNNING_BLE));
    }

    @Test
    public void testStartListeningBTEnabledEnabledStartAdvertisingBW() throws Exception {
        setDiscoveryMode(DiscoveryManager.DiscoveryMode.BLE_AND_WIFI);
        when(mMockDiscoveryManagerListener.onPermissionCheckRequired(anyString())).thenReturn(true);
        toggleWifi(false);
        toggleBluetooth(true);
        mDiscoveryManager.setPeerName("TestPeerName");
        boolean isRunning = mDiscoveryManager.start(false, true);
        assertThat(isRunning, is(true));
        assertThat(mDiscoveryManager.getState(), is(DiscoveryManager.DiscoveryManagerState.RUNNING_BLE));
    }

    @Test
    public void testStartListeningBTEnabledEnabledStartDiscoveryAndAdvertisingBW() throws Exception {
        setDiscoveryMode(DiscoveryManager.DiscoveryMode.BLE_AND_WIFI);
        when(mMockDiscoveryManagerListener.onPermissionCheckRequired(anyString())).thenReturn(true);
        toggleWifi(false);
        toggleBluetooth(true);
        mDiscoveryManager.setPeerName("TestPeerName");
        boolean isRunning = mDiscoveryManager.start(true, true);
        assertThat(isRunning, is(true));
        assertThat(mDiscoveryManager.getState(), is(DiscoveryManager.DiscoveryManagerState.RUNNING_BLE));
    }

    @Test
    public void testStopDiscovery() throws Exception {
        setDiscoveryMode(DiscoveryManager.DiscoveryMode.WIFI);
        when(mMockDiscoveryManagerListener.onPermissionCheckRequired(anyString())).thenReturn(true);
        toggleWifi(true);
        toggleBluetooth(false);
        mDiscoveryManager.setPeerName("TestPeerName");
        boolean isRunning = mDiscoveryManager.start(true, true);
        assertThat(isRunning, is(true));
        assertThat(mDiscoveryManager.getState(), is(DiscoveryManager.DiscoveryManagerState.RUNNING_WIFI));
        mDiscoveryManager.stopDiscovery();
        assertThat(mDiscoveryManager.isDiscovering(), is(false));
        assertThat(mDiscoveryManager.getState(), is(DiscoveryManager.DiscoveryManagerState.RUNNING_WIFI));
    }
}<|MERGE_RESOLUTION|>--- conflicted
+++ resolved
@@ -44,18 +44,13 @@
     DiscoveryManager.DiscoveryManagerListener mMockDiscoveryManagerListener;
 
     @BeforeClass
-<<<<<<< HEAD
     public static void init()  throws Exception {
         // call Looper.prepare in try/catch because it may be already called by other test
         try {
             Looper.prepare();
         } catch (java.lang.RuntimeException ex) {
         }
-=======
-    public static void init()  throws Exception{
-        Looper.prepare();
         // save the state
->>>>>>> c1e94c48
         defaultDiscoveryMode = getDiscoveryMode();
         defaultBTStatus = getBluetoothStatus();
         defaultWifiStatus = getWifiStatus();
