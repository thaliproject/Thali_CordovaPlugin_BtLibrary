// Copyright (c) Microsoft. All Rights Reserved. Licensed under the MIT License. See license.txt in the project root for further information.
package org.thaliproject.p2p.btconnectorlib;

import android.bluetooth.BluetoothAdapter;
import android.bluetooth.BluetoothDevice;
import android.bluetooth.BluetoothSocket;
import android.content.Context;
import android.os.CountDownTimer;
import android.os.Handler;
import android.util.Log;

import java.io.IOException;
import java.util.UUID;

/**
 * Created by juksilve on 13.3.2015.
 */
public class BTConnector_BtConnection implements BTListenerThread.BtListenCallback, BTConnectToThread.BtConnectToCallback{

    private final BTConnector_BtConnection that = this;

    public enum State{
        ConnectionConnecting,
        ConnectionConnected
    }

    public interface  ListenerCallback{
        void Connected(BluetoothSocket socket, boolean incoming, String peerId, String peerName, String peerAddress);
        void ConnectionFailed(String peerId, String peerName, String peerAddress);
        void ConnectionStateChanged(State newState);
    }

    // incase the connection establishment takes too long, then we need to cancel it
    private final CountDownTimer connectionTimeoutTimer = new CountDownTimer(60000, 1000) {
        public void onTick(long millisUntilFinished) { }
        public void onFinish() {
            //we got timeout, thus lets go for next round
            Log.i("BtConnection", "connectionTimeoutTimer");
            BTConnectToThread tmp = mBTConnectToThread;
            mBTConnectToThread = null;
            if (tmp != null) {
                // will stop & report failing to connect
                tmp.Cancel();
            }
        }
    };

    private final BluetoothAdapter mBluetoothAdapter;
    private BTListenerThread mBTListenerThread = null;
    private BTConnectToThread mBTConnectToThread = null;

    private final ListenerCallback callback;
    private final UUID BluetoothUUID;
    private final String BluetoothName;
    private final String mInstanceString;
    private final Handler mHandler;

    // implementation which forwards any uncaught exception from threads to the UI app's thread
    private final Thread.UncaughtExceptionHandler mThreadUncaughtExceptionHandler;

    public BTConnector_BtConnection(Context Context, ListenerCallback Callback, BluetoothAdapter adapter, UUID BtUuid, String btName, String instanceLine){
        this.callback = Callback;
        this.mBluetoothAdapter = adapter;
        this.BluetoothUUID = BtUuid;
        this.BluetoothName = btName;
        this.mInstanceString = instanceLine;
        this.mHandler = new Handler(Context.getMainLooper());
        this.mThreadUncaughtExceptionHandler = new Thread.UncaughtExceptionHandler() {
            @Override
            public void uncaughtException(Thread thread, Throwable ex) {
                final Throwable tmpException = ex;
                mHandler.post(new Runnable() {
                    @Override
                    public void run() {
                        throw new RuntimeException(tmpException);
                    }
                });
            }
        };
    }

    public void StartListening() {

        BTListenerThread tmpList = mBTListenerThread;
        mBTListenerThread = null;
        if (tmpList != null) {
            tmpList.Stop();
        }

        Log.i("", "StartBluetooth listener");
        try {
<<<<<<< HEAD
            tmpList = new BTListenerThread(that, mBluetoothAdapter, BluetoothUUID, BluetoothName);
=======
            tmpList = new BTListenerThread(that, mBluetoothAdapter, BluetoothUUID, BluetootName, mInstanceString);
>>>>>>> a4e20846
        }catch (IOException e){
            e.printStackTrace();
            // in this point of time we can not accept any incoming connections, thus what should we do ?
            return;
        }
        tmpList.setDefaultUncaughtExceptionHandler(mThreadUncaughtExceptionHandler);
        tmpList.start();
        mBTListenerThread = tmpList;
    }

    public boolean TryConnect(BluetoothDevice device,UUID BtUUID, String peerId,String peerName, String peerAddress) {

        if (device == null) {
            Log.i("", "No devices selected");
            return false;
        }

        BTConnectToThread tmp = mBTConnectToThread;
        mBTConnectToThread = null;
        if (tmp != null) {
            tmp.Stop();
        }

        Log.i("", "Selected device address: " + device.getAddress() + ", name: " + device.getName());

        try {
            tmp = new BTConnectToThread(that, device, BtUUID, mInstanceString);
            tmp.saveRemotePeerValue(peerId, peerName, peerAddress);
        } catch (IOException e){
            e.printStackTrace();
            //lets inform that outgoing connection just failed.
            ConnectionFailed(e.toString(), peerId, peerName, peerAddress);
            return false;
        }
        tmp.setDefaultUncaughtExceptionHandler(mThreadUncaughtExceptionHandler);
        connectionTimeoutTimer.start();
        tmp.start();
        mBTConnectToThread = tmp;

        setState(State.ConnectionConnecting);
        Log.i("", "Connecting to " + device.getName() + ", at " + device.getAddress());

        return true;
    }

    public void Stop() {
        Log.i("", "Stop Bluetooth");
        connectionTimeoutTimer.cancel();

        BTListenerThread tmpList = mBTListenerThread;
        mBTListenerThread = null;
        if (tmpList != null) {
            tmpList.Stop();
        }

        BTConnectToThread tmpConn = mBTConnectToThread;
        mBTConnectToThread = null;
        if (tmpConn != null) {
            tmpConn.Stop();
        }
    }

    @Override
    public void Connected(BluetoothSocket socket,String peerId,String peerName,String peerAddress) {
        connectionTimeoutTimer.cancel();
        mBTConnectToThread = null;
        final BluetoothSocket tmp = socket;

        Log.i("HS", "Hand Shake finished outgoing for : " + peerName);

        final String peerIdTmp = peerId;
        final String peerNaTmp = peerName;
        final String peerAdTmp = peerAddress;

        mHandler.post(new Runnable() {
            @Override
            public void run() {
                if (tmp.isConnected()) {
                    setState(State.ConnectionConnected);
                    that.callback.Connected(tmp, false,peerIdTmp,peerNaTmp,peerAdTmp);
                } else {
                    ConnectionFailed("Disconnected", peerIdTmp, peerNaTmp, peerAdTmp);
                }
            }
        });
    }

    @Override
    public void GotConnection(BluetoothSocket socket,String peerId,String peerName,String peerAddress) {
        final BluetoothSocket tmp = socket;
        Log.i("HS", "Incoming connection Hand Shake finished for : " + peerName);

        final String peerIdTmp = peerId;
        final String peerNaTmp = peerName;
        final String peerAdTmp = peerAddress;

        StartListening(); // re-start listening for incoming connections.

        mHandler.post(new Runnable() {
            @Override
            public void run() {
                if (tmp.isConnected()) {
                    setState(State.ConnectionConnected);
                    that.callback.Connected(tmp, true,peerIdTmp,peerNaTmp,peerAdTmp);
                } else {
                    ListeningFailed("Disconnected");
                }
            }
        });
    }

    @Override
    public void ConnectionFailed(String reason,String peerId,String peerName,String peerAddress) {
        connectionTimeoutTimer.cancel();
        final String tmp = reason;
        final String peerIdTmp = peerId;
        final String peerNaTmp = peerName;
        final String peerAdTmp = peerAddress;

        mHandler.post(new Runnable() {
            @Override
            public void run() {
                Log.i("CONNEC", "Error: " + tmp);

                that.callback.ConnectionFailed(peerIdTmp,peerNaTmp,peerAdTmp);

                //only care if we have not stopped & nulled the instance
                BTConnectToThread tmp = mBTConnectToThread;
                mBTConnectToThread = null;
                if (tmp != null) {
                    tmp.Stop();
                }
            }
        });
    }

    @Override
    public void ListeningFailed(String reason) {
        final String tmp = reason;
        mHandler.post(new Runnable() {
            @Override
            public void run() {
                Log.i("LISTEN", "Error: " + tmp);
                StartListening();
            }
        });
    }

    private void setState(State newState) {
        final State tmpState = newState;
        mHandler.post(new Runnable() {
            @Override
            public void run() {
                that.callback.ConnectionStateChanged(tmpState);
            }
        });
    }
}<|MERGE_RESOLUTION|>--- conflicted
+++ resolved
@@ -89,11 +89,7 @@
 
         Log.i("", "StartBluetooth listener");
         try {
-<<<<<<< HEAD
             tmpList = new BTListenerThread(that, mBluetoothAdapter, BluetoothUUID, BluetoothName);
-=======
-            tmpList = new BTListenerThread(that, mBluetoothAdapter, BluetoothUUID, BluetootName, mInstanceString);
->>>>>>> a4e20846
         }catch (IOException e){
             e.printStackTrace();
             // in this point of time we can not accept any incoming connections, thus what should we do ?
